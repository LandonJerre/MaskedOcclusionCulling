////////////////////////////////////////////////////////////////////////////////
// Copyright 2017 Intel Corporation
//
// Licensed under the Apache License, Version 2.0 (the "License"); you may not
// use this file except in compliance with the License.  You may obtain a copy
// of the License at
//
// http://www.apache.org/licenses/LICENSE-2.0
//
// Unless required by applicable law or agreed to in writing, software
// distributed under the License is distributed on an "AS IS" BASIS, WITHOUT
// WARRANTIES OR CONDITIONS OF ANY KIND, either express or implied.  See the
// License for the specific language governing permissions and limitations
// under the License.
////////////////////////////////////////////////////////////////////////////////
#include <new.h>
#include <stdlib.h>
#include <string.h>
#include <assert.h>
#include <float.h>
#include "MaskedOcclusionCulling.h"

/////////////////////////////////////////////////////////////////////////////////////////////////////////////////////////////////////////////////
// Compiler specific functions: currently only MSC and Intel compiler should work.
/////////////////////////////////////////////////////////////////////////////////////////////////////////////////////////////////////////////////

#ifdef _MSC_VER

#if defined(__AVX__) || defined(__AVX2__)
// For performance reasons, the MaskedOcclusionCullingAVX2.cpp file should be compiled with VEX encoding for SSE instructions (to avoid 
// AVX-SSE transition penalties, see https://software.intel.com/en-us/articles/avoiding-avx-sse-transition-penalties). However, the SSE
// version in MaskedOcclusionCulling.cpp _must_ be compiled without VEX encoding to allow backwards compatibility. Best practice is to 
// use lowest supported target platform (/arch:SSE2) as project default, and elevate only the MaskedOcclusionCullingAVX2.cpp file.
#error The MaskedOcclusionCulling.cpp should be compiled with lowest supported target platform, e.g. /arch:SSE2
#endif

	#include <intrin.h>

	#define FORCE_INLINE __forceinline

	static FORCE_INLINE unsigned long find_clear_lsb(unsigned int *mask)
	{
		unsigned long idx;
		_BitScanForward(&idx, *mask);
		*mask &= *mask - 1;
		return idx;
	}

	static void *aligned_alloc(size_t alignment, size_t size)
	{
		return _aligned_malloc(size, alignment);
	}
	
	static void aligned_free(void *ptr)
	{
		_aligned_free(ptr);
	}
	
<<<<<<< HEAD
=======
	// Detect AVX2 / SSE4.1 support
	static MaskedOcclusionCulling::Implementation GetCPUInstructionSet()
	{
		static bool initialized = false;
		static MaskedOcclusionCulling::Implementation instructionSet = MaskedOcclusionCulling::SSE2;
		
		int cpui[4];
		if (!initialized)
		{
			initialized = true;
			instructionSet = MaskedOcclusionCulling::SSE2;
	
			int nIds, nExIds;
			__cpuid(cpui, 0);
			nIds = cpui[0];
			__cpuid(cpui, 0x80000000);
			nExIds = cpui[0];
	
			if (nIds >= 7 && nExIds >= 0x80000001)
			{
				// Test AVX2 support
				instructionSet = MaskedOcclusionCulling::AVX2;
				__cpuidex(cpui, 1, 0);
				if ((cpui[2] & 0x18401000) != 0x18401000)
					instructionSet = MaskedOcclusionCulling::SSE2;
				__cpuidex(cpui, 7, 0);
				if ((cpui[1] & 0x128) != 0x128)
					instructionSet = MaskedOcclusionCulling::SSE2;
				__cpuidex(cpui, 0x80000001, 0);
				if ((cpui[2] & 0x20) != 0x20)
					instructionSet = MaskedOcclusionCulling::SSE2;
				if (instructionSet == MaskedOcclusionCulling::AVX2 && (_xgetbv(0) & 0x6) != 0x6)
					instructionSet = MaskedOcclusionCulling::SSE2;
			}
			if (instructionSet == MaskedOcclusionCulling::SSE2 && nIds >= 1)
			{
				// Test SSE4.1 support
				instructionSet = MaskedOcclusionCulling::SSE41;
				__cpuidex(cpui, 1, 0);
				if ((cpui[2] & 0x080000) != 0x080000)
					instructionSet = MaskedOcclusionCulling::SSE2;
			}
		}
		return instructionSet;
	}


>>>>>>> ad4652f1
#endif

/////////////////////////////////////////////////////////////////////////////////////////////////////////////////////////////////////////////////
// Utility functions (not directly related to the algorithm/rasterizer)
/////////////////////////////////////////////////////////////////////////////////////////////////////////////////////////////////////////////////

void MaskedOcclusionCulling::TransformVertices(const float *mtx, const float *inVtx, float *xfVtx, unsigned int nVtx, const VertexLayout &vtxLayout)
{
	// This function pretty slow, about 10-20% slower than if the vertices are stored in aligned SOA form.
	if (nVtx == 0)
		return;

	// Load matrix and swizzle out the z component. For post-multiplication (OGL), the matrix is assumed to be column 
	// major, with one column per SSE register. For pre-multiplication (DX), the matrix is assumed to be row major.
	__m128 mtxCol0 = _mm_loadu_ps(mtx);
	__m128 mtxCol1 = _mm_loadu_ps(mtx + 4);
	__m128 mtxCol2 = _mm_loadu_ps(mtx + 8);
	__m128 mtxCol3 = _mm_loadu_ps(mtx + 12);

	int stride = vtxLayout.mStride;
	const char *vPtr = (const char *)inVtx;
	float *outPtr = xfVtx;

	// Iterate through all vertices and transform
	for (unsigned int vtx = 0; vtx < nVtx; ++vtx)
	{
		__m128 xVal = _mm_load1_ps((float*)(vPtr));
		__m128 yVal = _mm_load1_ps((float*)(vPtr + vtxLayout.mOffsetY));
		__m128 zVal = _mm_load1_ps((float*)(vPtr + vtxLayout.mOffsetZ));

		__m128 xform = _mm_add_ps(_mm_mul_ps(mtxCol0, xVal), _mm_add_ps(_mm_mul_ps(mtxCol1, yVal), _mm_add_ps(_mm_mul_ps(mtxCol2, zVal), mtxCol3)));
		_mm_storeu_ps(outPtr, xform);
		vPtr += stride;
		outPtr += 4;
	}
}

/////////////////////////////////////////////////////////////////////////////////////////////////////////////////////////////////////////////////
// Typedefs
/////////////////////////////////////////////////////////////////////////////////////////////////////////////////////////////////////////////////

typedef MaskedOcclusionCulling::pfnAlignedAlloc pfnAlignedAlloc;
typedef MaskedOcclusionCulling::pfnAlignedFree  pfnAlignedFree;
typedef MaskedOcclusionCulling::VertexLayout    VertexLayout;

/////////////////////////////////////////////////////////////////////////////////////////////////////////////////////////////////////////////////
// Common SSE2/SSE4.1 defines
/////////////////////////////////////////////////////////////////////////////////////////////////////////////////////////////////////////////////

#define SIMD_LANES             4
#define TILE_HEIGHT_SHIFT      2

#define SIMD_LANE_IDX _mm_setr_epi32(0, 1, 2, 3)

#define SIMD_SUB_TILE_COL_OFFSET _mm_setr_epi32(0, SUB_TILE_WIDTH, SUB_TILE_WIDTH * 2, SUB_TILE_WIDTH * 3)
#define SIMD_SUB_TILE_ROW_OFFSET _mm_setzero_si128()
#define SIMD_SUB_TILE_COL_OFFSET_F _mm_setr_ps(0, SUB_TILE_WIDTH, SUB_TILE_WIDTH * 2, SUB_TILE_WIDTH * 3)
#define SIMD_SUB_TILE_ROW_OFFSET_F _mm_setzero_ps()

#define SIMD_LANE_YCOORD_I _mm_setr_epi32(128, 384, 640, 896)
#define SIMD_LANE_YCOORD_F _mm_setr_ps(128.0f, 384.0f, 640.0f, 896.0f)

/////////////////////////////////////////////////////////////////////////////////////////////////////////////////////////////////////////////////
// Common SSE2/SSE4.1 functions
/////////////////////////////////////////////////////////////////////////////////////////////////////////////////////////////////////////////////

typedef __m128 __mw;
typedef __m128i __mwi;

#define mw_f32 m128_f32
#define mw_i32 m128i_i32

#define _mmw_set1_ps _mm_set1_ps
#define _mmw_setzero_ps _mm_setzero_ps
#define _mmw_andnot_ps _mm_andnot_ps
#define _mmw_min_ps _mm_min_ps
#define _mmw_max_ps _mm_max_ps
#define _mmw_movemask_ps _mm_movemask_ps
#define _mmw_cmpge_ps(a,b) _mm_cmpge_ps(a, b)
#define _mmw_cmpgt_ps(a,b) _mm_cmpgt_ps(a, b)
#define _mmw_cmpeq_ps(a,b) _mm_cmpeq_ps(a, b)
#define _mmw_fmadd_ps(a,b,c) _mm_add_ps(_mm_mul_ps(a,b), c)
#define _mmw_fmsub_ps(a,b,c) _mm_sub_ps(_mm_mul_ps(a,b), c)
#define _mmw_shuffle_ps _mm_shuffle_ps
#define _mmw_insertf32x4_ps(a,b,c) (b)

#define _mmw_set1_epi32 _mm_set1_epi32
#define _mmw_setzero_epi32 _mm_setzero_si128
#define _mmw_andnot_epi32 _mm_andnot_si128
#define _mmw_subs_epu16 _mm_subs_epu16
#define _mmw_cmpeq_epi32 _mm_cmpeq_epi32
#define _mmw_cmpgt_epi32 _mm_cmpgt_epi32
#define _mmw_srai_epi32 _mm_srai_epi32
#define _mmw_srli_epi32 _mm_srli_epi32
#define _mmw_slli_epi32 _mm_slli_epi32
#define _mmw_abs_epi32 _mm_abs_epi32

#define _mmw_cvtps_epi32 _mm_cvtps_epi32
#define _mmw_cvttps_epi32 _mm_cvttps_epi32
#define _mmw_cvtepi32_ps _mm_cvtepi32_ps

#define _mmx_fmadd_ps _mmw_fmadd_ps
#define _mmx_max_epi32 _mmw_max_epi32
#define _mmx_min_epi32 _mmw_min_epi32

/////////////////////////////////////////////////////////////////////////////////////////////////////////////////////////////////////////////////
// SIMD math operators
/////////////////////////////////////////////////////////////////////////////////////////////////////////////////////////////////////////////////

template<typename T, typename Y> FORCE_INLINE T simd_cast(Y A);
template<> FORCE_INLINE __m128  simd_cast<__m128>(float A) { return _mm_set1_ps(A); }
template<> FORCE_INLINE __m128  simd_cast<__m128>(__m128i A) { return _mm_castsi128_ps(A); }
template<> FORCE_INLINE __m128  simd_cast<__m128>(__m128 A) { return A; }
template<> FORCE_INLINE __m128i simd_cast<__m128i>(int A) { return _mm_set1_epi32(A); }
template<> FORCE_INLINE __m128i simd_cast<__m128i>(__m128 A) { return _mm_castps_si128(A); }
template<> FORCE_INLINE __m128i simd_cast<__m128i>(__m128i A) { return A; }

// Unary operators
static FORCE_INLINE __m128  operator-(const __m128  &A) { return _mm_xor_ps(A, _mm_set1_ps(-0.0f)); }
static FORCE_INLINE __m128i operator-(const __m128i &A) { return _mm_sub_epi32(_mm_set1_epi32(0), A); }
static FORCE_INLINE __m128  operator~(const __m128  &A) { return _mm_xor_ps(A, _mm_castsi128_ps(_mm_set1_epi32(~0))); }
static FORCE_INLINE __m128i operator~(const __m128i &A) { return _mm_xor_si128(A, _mm_set1_epi32(~0)); }
static FORCE_INLINE __m128 abs(const __m128 &a) { return _mm_and_ps(a, _mm_castsi128_ps(_mm_set1_epi32(0x7FFFFFFF))); }

// Binary operators
#define SIMD_BINARY_OP(SIMD_TYPE, BASE_TYPE, prefix, postfix, func, op) \
	static FORCE_INLINE SIMD_TYPE operator##op(const SIMD_TYPE &A, const SIMD_TYPE &B)		{ return _##prefix##_##func##_##postfix(A, B); } \
	static FORCE_INLINE SIMD_TYPE operator##op(const SIMD_TYPE &A, const BASE_TYPE B)		{ return _##prefix##_##func##_##postfix(A, simd_cast<SIMD_TYPE>(B)); } \
	static FORCE_INLINE SIMD_TYPE operator##op(const BASE_TYPE &A, const SIMD_TYPE &B)		{ return _##prefix##_##func##_##postfix(simd_cast<SIMD_TYPE>(A), B); } \
	static FORCE_INLINE SIMD_TYPE &operator##op##=(SIMD_TYPE &A, const SIMD_TYPE &B)		{ return (A = _##prefix##_##func##_##postfix(A, B)); } \
	static FORCE_INLINE SIMD_TYPE &operator##op##=(SIMD_TYPE &A, const BASE_TYPE B)			{ return (A = _##prefix##_##func##_##postfix(A, simd_cast<SIMD_TYPE>(B))); }

#define ALL_SIMD_BINARY_OP(type_suffix, base_type, postfix, func, op) \
	SIMD_BINARY_OP(__m128##type_suffix, base_type, mm, postfix, func, op) \

ALL_SIMD_BINARY_OP(, float, ps, add, +)
ALL_SIMD_BINARY_OP(, float, ps, sub, -)
ALL_SIMD_BINARY_OP(, float, ps, mul, *)
ALL_SIMD_BINARY_OP(, float, ps, div, / )
ALL_SIMD_BINARY_OP(i, int, epi32, add, +)
ALL_SIMD_BINARY_OP(i, int, epi32, sub, -)
ALL_SIMD_BINARY_OP(, float, ps, and, &)
ALL_SIMD_BINARY_OP(, float, ps, or , | )
ALL_SIMD_BINARY_OP(, float, ps, xor, ^)
SIMD_BINARY_OP(__m128i, int, mm, si128, and, &)
SIMD_BINARY_OP(__m128i, int, mm, si128, or , | )
SIMD_BINARY_OP(__m128i, int, mm, si128, xor, ^)

/////////////////////////////////////////////////////////////////////////////////////////////////////////////////////////////////////////////////
// Specialized SSE input assembly function for general vertex gather 
/////////////////////////////////////////////////////////////////////////////////////////////////////////////////////////////////////////////////

FORCE_INLINE void GatherVertices(__m128 *vtxX, __m128 *vtxY, __m128 *vtxW, const float *inVtx, const unsigned int *inTrisPtr, int numLanes, const VertexLayout &vtxLayout)
{
	for (int lane = 0; lane < numLanes; lane++)
	{
		for (int i = 0; i < 3; i++)
		{
			char *vPtrX = (char *)inVtx + inTrisPtr[lane * 3 + i] * vtxLayout.mStride;
			char *vPtrY = vPtrX + vtxLayout.mOffsetY;
			char *vPtrW = vPtrX + vtxLayout.mOffsetW;

			vtxX[i].m128_f32[lane] = *((float*)vPtrX);
			vtxY[i].m128_f32[lane] = *((float*)vPtrY);
			vtxW[i].m128_f32[lane] = *((float*)vPtrW);
		}
	}
}

/////////////////////////////////////////////////////////////////////////////////////////////////////////////////////////////////////////////////
// SSE4.1 version
/////////////////////////////////////////////////////////////////////////////////////////////////////////////////////////////////////////////////

namespace MaskedOcclusionCullingSSE41
{
	static FORCE_INLINE __m128i _mmw_mullo_epi32(const __m128i &a, const __m128i &b) { return _mm_mullo_epi32(a, b); }
	static FORCE_INLINE __m128i _mmw_min_epi32(const __m128i &a, const __m128i &b) { return _mm_min_epi32(a, b); }
	static FORCE_INLINE __m128i _mmw_max_epi32(const __m128i &a, const __m128i &b) { return _mm_max_epi32(a, b); }
	static FORCE_INLINE __m128 _mmw_blendv_ps(const __m128 &a, const __m128 &b, const __m128 &c) { return _mm_blendv_ps(a, b, c); }
	static FORCE_INLINE __m128i _mmw_blendv_epi32(const __m128i &a, const __m128i &b, const __m128i &c)
	{
		return _mm_castps_si128(_mm_blendv_ps(_mm_castsi128_ps(a), _mm_castsi128_ps(b), _mm_castsi128_ps(c)));
	}
	static FORCE_INLINE __m128i _mmw_blendv_epi32(const __m128i &a, const __m128i &b, const __m128 &c)
	{
		return _mm_castps_si128(_mm_blendv_ps(_mm_castsi128_ps(a), _mm_castsi128_ps(b), c));
	}
	static FORCE_INLINE int _mmw_testz_epi32(const __m128i &a, const __m128i &b) { return _mm_testz_si128(a, b); }
	static FORCE_INLINE __m128 _mmx_dp4_ps(const __m128 &a, const __m128 &b) { return _mm_dp_ps(a, b, 0xFF); }
	static FORCE_INLINE __m128 _mmw_floor_ps(const __m128 &a) { return _mm_round_ps(a, _MM_FROUND_TO_NEG_INF | _MM_FROUND_NO_EXC); }
	static FORCE_INLINE __m128 _mmw_ceil_ps(const __m128 &a) { return _mm_round_ps(a, _MM_FROUND_TO_POS_INF | _MM_FROUND_NO_EXC);	}
	static FORCE_INLINE __m128i _mmw_transpose_epi8(const __m128i &a)
	{
		const __m128i shuff = _mm_setr_epi8(0x0, 0x4, 0x8, 0xC, 0x1, 0x5, 0x9, 0xD, 0x2, 0x6, 0xA, 0xE, 0x3, 0x7, 0xB, 0xF);
		return _mm_shuffle_epi8(a, shuff);
	}
	static FORCE_INLINE __m128i _mmw_sllv_ones(const __m128i &ishift)
	{
		__m128i shift = _mm_min_epi32(ishift, _mm_set1_epi32(32));

		// Uses lookup tables and _mm_shuffle_epi8 to perform _mm_sllv_epi32(~0, shift)
		const __m128i byteShiftLUT = _mm_setr_epi8(~0, ~0 << 1, ~0 << 2, ~0 << 3, ~0 << 4, ~0 << 5, ~0 << 6, ~0 << 7, 0, 0, 0, 0, 0, 0, 0, 0);
		const __m128i byteShiftOffset = _mm_setr_epi8(0, 8, 16, 24, 0, 8, 16, 24, 0, 8, 16, 24, 0, 8, 16, 24);
		const __m128i byteShiftShuffle = _mm_setr_epi8(0x0, 0x0, 0x0, 0x0, 0x4, 0x4, 0x4, 0x4, 0x8, 0x8, 0x8, 0x8, 0xC, 0xC, 0xC, 0xC);

		__m128i byteShift = _mm_shuffle_epi8(shift, byteShiftShuffle);
		byteShift = _mm_min_epi8(_mm_subs_epu8(byteShift, byteShiftOffset), _mm_set1_epi8(8));
		__m128i retMask = _mm_shuffle_epi8(byteShiftLUT, byteShift);

		return retMask;
	}

	static MaskedOcclusionCulling::Implementation gInstructionSet = MaskedOcclusionCulling::SSE41;

	/////////////////////////////////////////////////////////////////////////////////////////////////////////////////////////////////////////////////
	// Include common algorithm implementation (general, SIMD independent code)
	/////////////////////////////////////////////////////////////////////////////////////////////////////////////////////////////////////////////////

	#include "MaskedOcclusionCullingCommon.inl"

	/////////////////////////////////////////////////////////////////////////////////////////////////////////////////////////////////////////////////
	// Utility function to create a new object using the allocator callbacks
	/////////////////////////////////////////////////////////////////////////////////////////////////////////////////////////////////////////////////

	static bool DetectSSE41()
	{
		static bool initialized = false;
		static bool SSE41Supported = false;

		int cpui[4];
		if (!initialized)
		{
			initialized = true;

			int nIds, nExIds;
			__cpuid(cpui, 0);
			nIds = cpui[0];
			__cpuid(cpui, 0x80000000);
			nExIds = cpui[0];

			if (nIds >= 1)
			{
				// Test SSE4.1 support
				__cpuidex(cpui, 1, 0);
				SSE41Supported = (cpui[2] & 0x080000) == 0x080000;
			}
		}
		return SSE41Supported;
	}

	MaskedOcclusionCulling *CreateMaskedOcclusionCulling(pfnAlignedAlloc memAlloc, pfnAlignedFree memFree)
	{
		if (!DetectSSE41())
			return nullptr;

		MaskedOcclusionCullingPrivate *object = (MaskedOcclusionCullingPrivate *)memAlloc(32, sizeof(MaskedOcclusionCullingPrivate));
		new (object) MaskedOcclusionCullingPrivate(memAlloc, memFree);
		return object;
	}
};

/////////////////////////////////////////////////////////////////////////////////////////////////////////////////////////////////////////////////
// SSE2 version
/////////////////////////////////////////////////////////////////////////////////////////////////////////////////////////////////////////////////

namespace MaskedOcclusionCullingSSE2
{
	static FORCE_INLINE __m128i _mmw_mullo_epi32(const __m128i &a, const __m128i &b) 
	{ 
		// Do products for even / odd lanes & merge the result
		__m128i even = _mm_and_si128(_mm_mul_epu32(a, b), _mm_setr_epi32(~0, 0, ~0, 0));
		__m128i odd = _mm_slli_epi64(_mm_mul_epu32(_mm_srli_epi64(a, 32), _mm_srli_epi64(b, 32)), 32);
		return _mm_or_si128(even, odd);
	}
	static FORCE_INLINE __m128i _mmw_min_epi32(const __m128i &a, const __m128i &b) 
	{ 
		__m128i cond = _mm_cmpgt_epi32(a, b);
		return _mm_or_si128(_mm_andnot_si128(cond, a), _mm_and_si128(cond, b));
	}
	static FORCE_INLINE __m128i _mmw_max_epi32(const __m128i &a, const __m128i &b) 
	{ 
		__m128i cond = _mm_cmpgt_epi32(b, a);
		return _mm_or_si128(_mm_andnot_si128(cond, a), _mm_and_si128(cond, b));
	}
	static FORCE_INLINE int _mmw_testz_epi32(const __m128i &a, const __m128i &b) 
	{ 
		return _mm_movemask_epi8(_mm_cmpeq_epi8(_mm_and_si128(a, b), _mm_setzero_si128())) == 0xFFFF;
	}
	static FORCE_INLINE __m128 _mmw_blendv_ps(const __m128 &a, const __m128 &b, const __m128 &c)
	{	
		__m128 cond = _mm_castsi128_ps(_mm_srai_epi32(_mm_castps_si128(c), 31));
		return _mm_or_ps(_mm_andnot_ps(cond, a), _mm_and_ps(cond, b));
	}
	static FORCE_INLINE __m128i _mmw_blendv_epi32(const __m128i &a, const __m128i &b, const __m128i &c)
	{
		return _mm_castps_si128(_mmw_blendv_ps(_mm_castsi128_ps(a), _mm_castsi128_ps(b), _mm_castsi128_ps(c)));
	}
	static FORCE_INLINE __m128i _mmw_blendv_epi32(const __m128i &a, const __m128i &b, const __m128 &c)
	{
		return _mm_castps_si128(_mmw_blendv_ps(_mm_castsi128_ps(a), _mm_castsi128_ps(b), c));
	}
	static FORCE_INLINE __m128 _mmx_dp4_ps(const __m128 &a, const __m128 &b)
	{ 
		// Product and two shuffle/adds pairs (similar to hadd_ps)
		__m128 prod = _mm_mul_ps(a, b);
		__m128 dp = _mm_add_ps(prod, _mm_shuffle_ps(prod, prod, _MM_SHUFFLE(2, 3, 0, 1)));
		dp = _mm_add_ps(dp, _mm_shuffle_ps(dp, dp, _MM_SHUFFLE(0, 1, 2, 3)));
		return dp;
	}
	static FORCE_INLINE __m128 _mmw_floor_ps(const __m128 &a) 
	{ 
		int originalMode = _MM_GET_ROUNDING_MODE();
		_MM_SET_ROUNDING_MODE(_MM_ROUND_DOWN);
		__m128 rounded = _mm_cvtepi32_ps(_mm_cvtps_epi32(a));
		_MM_SET_ROUNDING_MODE(originalMode);
		return rounded;
	}
	static FORCE_INLINE __m128 _mmw_ceil_ps(const __m128 &a) 
	{ 
		int originalMode = _MM_GET_ROUNDING_MODE();
		_MM_SET_ROUNDING_MODE(_MM_ROUND_UP);
		__m128 rounded = _mm_cvtepi32_ps(_mm_cvtps_epi32(a));
		_MM_SET_ROUNDING_MODE(originalMode);
		return rounded;
	}
	static FORCE_INLINE __m128i _mmw_transpose_epi8(const __m128i &a)
	{
		// Perform transpose through two 16->8 bit pack and byte shifts
		__m128i res = a;
		const __m128i mask = _mm_setr_epi8(~0, 0, ~0, 0, ~0, 0, ~0, 0, ~0, 0, ~0, 0, ~0, 0, ~0, 0);
		res = _mm_packus_epi16(_mm_and_si128(res, mask), _mm_srli_epi16(res, 8));
		res = _mm_packus_epi16(_mm_and_si128(res, mask), _mm_srli_epi16(res, 8));
		return res;
	}
	static FORCE_INLINE __m128i _mmw_sllv_ones(const __m128i &ishift)
	{
		__m128i shift = _mmw_min_epi32(ishift, _mm_set1_epi32(32));
		
		// Uses scalar approach to perform _mm_sllv_epi32(~0, shift)
		static const unsigned int maskLUT[33] = {
			~0U << 0, ~0U << 1, ~0U << 2 ,  ~0U << 3, ~0U << 4, ~0U << 5, ~0U << 6 , ~0U << 7, ~0U << 8, ~0U << 9, ~0U << 10 , ~0U << 11, ~0U << 12, ~0U << 13, ~0U << 14 , ~0U << 15,
			~0U << 16, ~0U << 17, ~0U << 18 , ~0U << 19, ~0U << 20, ~0U << 21, ~0U << 22 , ~0U << 23, ~0U << 24, ~0U << 25, ~0U << 26 , ~0U << 27, ~0U << 28, ~0U << 29, ~0U << 30 , ~0U << 31,
			0U };

		__m128i retMask;
		retMask.m128i_u32[0] = maskLUT[shift.m128i_u32[0]];
		retMask.m128i_u32[1] = maskLUT[shift.m128i_u32[1]];
		retMask.m128i_u32[2] = maskLUT[shift.m128i_u32[2]];
		retMask.m128i_u32[3] = maskLUT[shift.m128i_u32[3]];
		return retMask;
	}

	static MaskedOcclusionCulling::Implementation gInstructionSet = MaskedOcclusionCulling::SSE2;

	/////////////////////////////////////////////////////////////////////////////////////////////////////////////////////////////////////////////////
	// Include common algorithm implementation (general, SIMD independent code)
	/////////////////////////////////////////////////////////////////////////////////////////////////////////////////////////////////////////////////

	#include "MaskedOcclusionCullingCommon.inl"

	/////////////////////////////////////////////////////////////////////////////////////////////////////////////////////////////////////////////////
	// Utility function to create a new object using the allocator callbacks
	/////////////////////////////////////////////////////////////////////////////////////////////////////////////////////////////////////////////////

	MaskedOcclusionCulling *CreateMaskedOcclusionCulling(pfnAlignedAlloc memAlloc, pfnAlignedFree memFree)
	{
		MaskedOcclusionCullingPrivate *object = (MaskedOcclusionCullingPrivate *)memAlloc(32, sizeof(MaskedOcclusionCullingPrivate));
		new (object) MaskedOcclusionCullingPrivate(memAlloc, memFree);
		return object;
	}
};

/////////////////////////////////////////////////////////////////////////////////////////////////////////////////////////////////////////////////
// Object construction and allocation
/////////////////////////////////////////////////////////////////////////////////////////////////////////////////////////////////////////////////
namespace MaskedOcclusionCullingAVX512
{
	extern MaskedOcclusionCulling *CreateMaskedOcclusionCulling(pfnAlignedAlloc memAlloc, pfnAlignedFree memFree);
}

namespace MaskedOcclusionCullingAVX2
{
	extern MaskedOcclusionCulling *CreateMaskedOcclusionCulling(pfnAlignedAlloc memAlloc, pfnAlignedFree memFree);
}

MaskedOcclusionCulling *MaskedOcclusionCulling::Create()
{
	return Create(aligned_alloc, aligned_free);
}

MaskedOcclusionCulling *MaskedOcclusionCulling::Create(pfnAlignedAlloc memAlloc, pfnAlignedFree memFree)
{
	MaskedOcclusionCulling *object = nullptr;

	// Return best supported version
	if (object == nullptr)
		object = MaskedOcclusionCullingAVX512::CreateMaskedOcclusionCulling(memAlloc, memFree);	// Use AVX512 version
	if (object == nullptr)
		object = MaskedOcclusionCullingAVX2::CreateMaskedOcclusionCulling(memAlloc, memFree);	// Use AVX2 version
	if (object == nullptr)
		object = MaskedOcclusionCullingSSE41::CreateMaskedOcclusionCulling(memAlloc, memFree);	// Use SSE4.1 version
	if (object == nullptr)
		object = MaskedOcclusionCullingSSE2::CreateMaskedOcclusionCulling(memAlloc, memFree);	// Use SSE2 (slow) version

	return object;
}

void MaskedOcclusionCulling::Destroy(MaskedOcclusionCulling *moc)
{
	pfnAlignedFree alignedFreeCallback = moc->mAlignedFreeCallback;
	moc->~MaskedOcclusionCulling();
	alignedFreeCallback(moc);
}<|MERGE_RESOLUTION|>--- conflicted
+++ resolved
@@ -26,13 +26,13 @@
 
 #ifdef _MSC_VER
 
-#if defined(__AVX__) || defined(__AVX2__)
-// For performance reasons, the MaskedOcclusionCullingAVX2.cpp file should be compiled with VEX encoding for SSE instructions (to avoid 
-// AVX-SSE transition penalties, see https://software.intel.com/en-us/articles/avoiding-avx-sse-transition-penalties). However, the SSE
-// version in MaskedOcclusionCulling.cpp _must_ be compiled without VEX encoding to allow backwards compatibility. Best practice is to 
-// use lowest supported target platform (/arch:SSE2) as project default, and elevate only the MaskedOcclusionCullingAVX2.cpp file.
-#error The MaskedOcclusionCulling.cpp should be compiled with lowest supported target platform, e.g. /arch:SSE2
-#endif
+	#if defined(__AVX__) || defined(__AVX2__)
+		// For performance reasons, the MaskedOcclusionCullingAVX2.cpp file should be compiled with VEX encoding for SSE instructions (to avoid 
+		// AVX-SSE transition penalties, see https://software.intel.com/en-us/articles/avoiding-avx-sse-transition-penalties). However, the SSE
+		// version in MaskedOcclusionCulling.cpp _must_ be compiled without VEX encoding to allow backwards compatibility. Best practice is to 
+		// use lowest supported target platform (/arch:SSE2) as project default, and elevate only the MaskedOcclusionCullingAVX2.cpp file.
+		#error The MaskedOcclusionCulling.cpp should be compiled with lowest supported target platform, e.g. /arch:SSE2
+	#endif
 
 	#include <intrin.h>
 
@@ -55,58 +55,53 @@
 	{
 		_aligned_free(ptr);
 	}
+#endif
+
+// Detect AVX2 / SSE4.1 support
+static MaskedOcclusionCulling::Implementation GetCPUInstructionSet()
+{
+	static bool initialized = false;
+	static MaskedOcclusionCulling::Implementation instructionSet = MaskedOcclusionCulling::SSE2;
+		
+	int cpui[4];
+	if (!initialized)
+	{
+		initialized = true;
+		instructionSet = MaskedOcclusionCulling::SSE2;
 	
-<<<<<<< HEAD
-=======
-	// Detect AVX2 / SSE4.1 support
-	static MaskedOcclusionCulling::Implementation GetCPUInstructionSet()
-	{
-		static bool initialized = false;
-		static MaskedOcclusionCulling::Implementation instructionSet = MaskedOcclusionCulling::SSE2;
-		
-		int cpui[4];
-		if (!initialized)
+		int nIds, nExIds;
+		__cpuid(cpui, 0);
+		nIds = cpui[0];
+		__cpuid(cpui, 0x80000000);
+		nExIds = cpui[0];
+	
+		if (nIds >= 7 && nExIds >= 0x80000001)
 		{
-			initialized = true;
-			instructionSet = MaskedOcclusionCulling::SSE2;
-	
-			int nIds, nExIds;
-			__cpuid(cpui, 0);
-			nIds = cpui[0];
-			__cpuid(cpui, 0x80000000);
-			nExIds = cpui[0];
-	
-			if (nIds >= 7 && nExIds >= 0x80000001)
-			{
-				// Test AVX2 support
-				instructionSet = MaskedOcclusionCulling::AVX2;
-				__cpuidex(cpui, 1, 0);
-				if ((cpui[2] & 0x18401000) != 0x18401000)
-					instructionSet = MaskedOcclusionCulling::SSE2;
-				__cpuidex(cpui, 7, 0);
-				if ((cpui[1] & 0x128) != 0x128)
-					instructionSet = MaskedOcclusionCulling::SSE2;
-				__cpuidex(cpui, 0x80000001, 0);
-				if ((cpui[2] & 0x20) != 0x20)
-					instructionSet = MaskedOcclusionCulling::SSE2;
-				if (instructionSet == MaskedOcclusionCulling::AVX2 && (_xgetbv(0) & 0x6) != 0x6)
-					instructionSet = MaskedOcclusionCulling::SSE2;
-			}
-			if (instructionSet == MaskedOcclusionCulling::SSE2 && nIds >= 1)
-			{
-				// Test SSE4.1 support
-				instructionSet = MaskedOcclusionCulling::SSE41;
-				__cpuidex(cpui, 1, 0);
-				if ((cpui[2] & 0x080000) != 0x080000)
-					instructionSet = MaskedOcclusionCulling::SSE2;
-			}
+			// Test AVX2 support
+			instructionSet = MaskedOcclusionCulling::AVX2;
+			__cpuidex(cpui, 1, 0);
+			if ((cpui[2] & 0x18401000) != 0x18401000)
+				instructionSet = MaskedOcclusionCulling::SSE2;
+			__cpuidex(cpui, 7, 0);
+			if ((cpui[1] & 0x128) != 0x128)
+				instructionSet = MaskedOcclusionCulling::SSE2;
+			__cpuidex(cpui, 0x80000001, 0);
+			if ((cpui[2] & 0x20) != 0x20)
+				instructionSet = MaskedOcclusionCulling::SSE2;
+			if (instructionSet == MaskedOcclusionCulling::AVX2 && (_xgetbv(0) & 0x6) != 0x6)
+				instructionSet = MaskedOcclusionCulling::SSE2;
 		}
-		return instructionSet;
-	}
-
-
->>>>>>> ad4652f1
-#endif
+		if (instructionSet == MaskedOcclusionCulling::SSE2 && nIds >= 1)
+		{
+			// Test SSE4.1 support
+			instructionSet = MaskedOcclusionCulling::SSE41;
+			__cpuidex(cpui, 1, 0);
+			if ((cpui[2] & 0x080000) != 0x080000)
+				instructionSet = MaskedOcclusionCulling::SSE2;
+		}
+	}
+	return instructionSet;
+}
 
 /////////////////////////////////////////////////////////////////////////////////////////////////////////////////////////////////////////////////
 // Utility functions (not directly related to the algorithm/rasterizer)
