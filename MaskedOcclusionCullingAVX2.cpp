<<<<<<< HEAD
/*
 * Copyright 2017 Intel Corporation
 *
 * Licensed under the Apache License, Version 2.0 (the "License");
 * you may not use this file except in compliance with the License.
 * You may obtain a copy of the License at
 *
 * http ://www.apache.org/licenses/LICENSE-2.0
 *
 * Unless required by applicable law or agreed to in writing, software
 * distributed under the License is distributed on an "AS IS" BASIS,
 * WITHOUT WARRANTIES OR CONDITIONS OF ANY KIND, either express or implied.
 * See the License for the specific language governing permissions and limitations under the License.
 */
=======
////////////////////////////////////////////////////////////////////////////////
// Copyright 2017 Intel Corporation
//
// Licensed under the Apache License, Version 2.0 (the "License"); you may not
// use this file except in compliance with the License.  You may obtain a copy
// of the License at
//
// http://www.apache.org/licenses/LICENSE-2.0
//
// Unless required by applicable law or agreed to in writing, software
// distributed under the License is distributed on an "AS IS" BASIS, WITHOUT
// WARRANTIES OR CONDITIONS OF ANY KIND, either express or implied.  See the
// License for the specific language governing permissions and limitations
// under the License.
////////////////////////////////////////////////////////////////////////////////

#include <new.h>
>>>>>>> 8f05f6bd
#include <string.h>
#include <assert.h>
#include <float.h>
#include "MaskedOcclusionCulling.h"
#include "CompilerSpecific.inl"

#if defined(__MICROSOFT_COMPILER) && _MSC_VER < 1900
	// If you remove/comment this error, the code will compile & use the SSE41 version instead. 
	#error Older versions than visual studio 2015 not supported due to compiler bug(s)
#endif

<<<<<<< HEAD
#if !defined(__MICROSOFT_COMPILER) || _MSC_VER >= 1900
=======
#if defined(__INTEL_COMPILER) || _MSC_VER >= 1900	// Make sure compiler features AVX2 intrinsics	

/////////////////////////////////////////////////////////////////////////////////////////////////////////////////////////////////////////////////
// Compiler specific functions: currently only MSC and Intel compiler should work.
/////////////////////////////////////////////////////////////////////////////////////////////////////////////////////////////////////////////////

#ifdef _MSC_VER

	#include <intrin.h>

	#define FORCE_INLINE __forceinline

	static FORCE_INLINE unsigned long find_clear_lsb(unsigned int *mask)
	{
		unsigned long idx;
		_BitScanForward(&idx, *mask);
		*mask &= *mask - 1;
		return idx;
	}

	// For performance reasons, the MaskedOcclusionCullingAVX2.cpp file should be compiled with VEX encoding for SSE instructions (to avoid 
	// AVX-SSE transition penalties, see https://software.intel.com/en-us/articles/avoiding-avx-sse-transition-penalties). However, the SSE
	// version in MaskedOcclusionCulling.cpp _must_ be compiled without VEX encoding to allow backwards compatibility. Best practice is to 
	// use lowest supported target platform (e.g. /arch:SSE2) as project default, and elevate only the MaskedOcclusionCullingAVX2.cpp file.
	#ifndef __AVX2__
		#error For best performance, MaskedOcclusionCullingAVX2.cpp should be compiled with /arch:AVX2
	#endif
#endif
>>>>>>> 8f05f6bd

/////////////////////////////////////////////////////////////////////////////////////////////////////////////////////////////////////////////////
// AVX specific defines and constants
/////////////////////////////////////////////////////////////////////////////////////////////////////////////////////////////////////////////////

#define SIMD_LANES             8
#define TILE_HEIGHT_SHIFT      3

#define SIMD_LANE_IDX _mm256_setr_epi32(0, 1, 2, 3, 4, 5, 6, 7)

#define SIMD_SUB_TILE_COL_OFFSET _mm256_setr_epi32(0, SUB_TILE_WIDTH, SUB_TILE_WIDTH * 2, SUB_TILE_WIDTH * 3, 0, SUB_TILE_WIDTH, SUB_TILE_WIDTH * 2, SUB_TILE_WIDTH * 3)
#define SIMD_SUB_TILE_ROW_OFFSET _mm256_setr_epi32(0, 0, 0, 0, SUB_TILE_HEIGHT, SUB_TILE_HEIGHT, SUB_TILE_HEIGHT, SUB_TILE_HEIGHT)
#define SIMD_SUB_TILE_COL_OFFSET_F _mm256_setr_ps(0, SUB_TILE_WIDTH, SUB_TILE_WIDTH * 2, SUB_TILE_WIDTH * 3, 0, SUB_TILE_WIDTH, SUB_TILE_WIDTH * 2, SUB_TILE_WIDTH * 3)
#define SIMD_SUB_TILE_ROW_OFFSET_F _mm256_setr_ps(0, 0, 0, 0, SUB_TILE_HEIGHT, SUB_TILE_HEIGHT, SUB_TILE_HEIGHT, SUB_TILE_HEIGHT)

#define SIMD_SHUFFLE_SCANLINE_TO_SUBTILES _mm256_setr_epi8( 0x0, 0x4, 0x8, 0xC,	0x1, 0x5, 0x9, 0xD,	0x2, 0x6, 0xA, 0xE,	0x3, 0x7, 0xB, 0xF,	0x0, 0x4, 0x8, 0xC,	0x1, 0x5, 0x9, 0xD,	0x2, 0x6, 0xA, 0xE,	0x3, 0x7, 0xB, 0xF)

#define SIMD_LANE_YCOORD_I _mm256_setr_epi32(128, 384, 640, 896, 1152, 1408, 1664, 1920)
#define SIMD_LANE_YCOORD_F _mm256_setr_ps(128.0f, 384.0f, 640.0f, 896.0f, 1152.0f, 1408.0f, 1664.0f, 1920.0f)

/////////////////////////////////////////////////////////////////////////////////////////////////////////////////////////////////////////////////
// AVX specific typedefs and functions
/////////////////////////////////////////////////////////////////////////////////////////////////////////////////////////////////////////////////

typedef __m256 __mw;
typedef __m256i __mwi;

#define _mmw_set1_ps                _mm256_set1_ps
#define _mmw_setzero_ps             _mm256_setzero_ps
#define _mmw_and_ps                 _mm256_and_ps
#define _mmw_or_ps                  _mm256_or_ps
#define _mmw_xor_ps                 _mm256_xor_ps
#define _mmw_not_ps(a)              _mm256_xor_ps((a), _mm256_castsi256_ps(_mm256_set1_epi32(~0)))
#define _mmw_andnot_ps              _mm256_andnot_ps
#define _mmw_neg_ps(a)              _mm256_xor_ps((a), _mm256_set1_ps(-0.0f))
#define _mmw_abs_ps(a)              _mm256_and_ps((a), _mm256_castsi256_ps(_mm256_set1_epi32(0x7FFFFFFF)))
#define _mmw_add_ps                 _mm256_add_ps
#define _mmw_sub_ps                 _mm256_sub_ps
#define _mmw_mul_ps                 _mm256_mul_ps
#define _mmw_div_ps                 _mm256_div_ps
#define _mmw_min_ps                 _mm256_min_ps
#define _mmw_max_ps                 _mm256_max_ps
#define _mmw_fmadd_ps               _mm256_fmadd_ps
#define _mmw_fmsub_ps               _mm256_fmsub_ps
#define _mmw_movemask_ps            _mm256_movemask_ps
#define _mmw_blendv_ps              _mm256_blendv_ps
#define _mmw_cmpge_ps(a,b)          _mm256_cmp_ps(a, b, _CMP_GE_OQ)
#define _mmw_cmpgt_ps(a,b)          _mm256_cmp_ps(a, b, _CMP_GT_OQ)
#define _mmw_cmpeq_ps(a,b)          _mm256_cmp_ps(a, b, _CMP_EQ_OQ)
#define _mmw_floor_ps(x)            _mm256_round_ps(x, _MM_FROUND_TO_NEG_INF | _MM_FROUND_NO_EXC)
#define _mmw_ceil_ps(x)             _mm256_round_ps(x, _MM_FROUND_TO_POS_INF | _MM_FROUND_NO_EXC)
#define _mmw_shuffle_ps             _mm256_shuffle_ps
#define _mmw_insertf32x4_ps         _mm256_insertf128_ps
#define _mmw_cvtepi32_ps            _mm256_cvtepi32_ps
#define _mmw_blendv_epi32(a,b,c)    simd_cast<__mwi>(_mmw_blendv_ps(simd_cast<__mw>(a), simd_cast<__mw>(b), simd_cast<__mw>(c)))

#define _mmw_set1_epi32             _mm256_set1_epi32
#define _mmw_setzero_epi32          _mm256_setzero_si256
#define _mmw_and_epi32              _mm256_and_si256
#define _mmw_or_epi32               _mm256_or_si256
#define _mmw_xor_epi32              _mm256_xor_si256
#define _mmw_not_epi32(a)           _mm256_xor_si256((a), _mm256_set1_epi32(~0))
#define _mmw_andnot_epi32           _mm256_andnot_si256
#define _mmw_neg_epi32(a)           _mm256_sub_epi32(_mm256_set1_epi32(0), (a))
#define _mmw_add_epi32              _mm256_add_epi32
#define _mmw_sub_epi32              _mm256_sub_epi32
#define _mmw_min_epi32              _mm256_min_epi32
#define _mmw_max_epi32              _mm256_max_epi32
#define _mmw_subs_epu16             _mm256_subs_epu16
#define _mmw_mullo_epi32            _mm256_mullo_epi32
#define _mmw_cmpeq_epi32            _mm256_cmpeq_epi32
#define _mmw_testz_epi32            _mm256_testz_si256
#define _mmw_cmpgt_epi32            _mm256_cmpgt_epi32
#define _mmw_srai_epi32             _mm256_srai_epi32
#define _mmw_srli_epi32             _mm256_srli_epi32
#define _mmw_slli_epi32             _mm256_slli_epi32
#define _mmw_sllv_ones(x)           _mm256_sllv_epi32(SIMD_BITS_ONE, x)
#define _mmw_transpose_epi8(x)      _mm256_shuffle_epi8(x, SIMD_SHUFFLE_SCANLINE_TO_SUBTILES)
#define _mmw_abs_epi32              _mm256_abs_epi32
#define _mmw_cvtps_epi32            _mm256_cvtps_epi32
#define _mmw_cvttps_epi32           _mm256_cvttps_epi32

#define _mmx_dp4_ps(a, b)           _mm_dp_ps(a, b, 0xFF)
#define _mmx_fmadd_ps               _mm_fmadd_ps
#define _mmx_max_epi32              _mm_max_epi32
#define _mmx_min_epi32              _mm_min_epi32

/////////////////////////////////////////////////////////////////////////////////////////////////////////////////////////////////////////////////
// SIMD casting functions
/////////////////////////////////////////////////////////////////////////////////////////////////////////////////////////////////////////////////

template<typename T, typename Y> FORCE_INLINE T simd_cast(Y A);
template<> FORCE_INLINE __m128  simd_cast<__m128>(float A) { return _mm_set1_ps(A); }
template<> FORCE_INLINE __m128  simd_cast<__m128>(__m128i A) { return _mm_castsi128_ps(A); }
template<> FORCE_INLINE __m128  simd_cast<__m128>(__m128 A) { return A; }
template<> FORCE_INLINE __m128i simd_cast<__m128i>(int A) { return _mm_set1_epi32(A); }
template<> FORCE_INLINE __m128i simd_cast<__m128i>(__m128 A) { return _mm_castps_si128(A); }
template<> FORCE_INLINE __m128i simd_cast<__m128i>(__m128i A) { return A; }
template<> FORCE_INLINE __m256  simd_cast<__m256>(float A) { return _mm256_set1_ps(A); }
template<> FORCE_INLINE __m256  simd_cast<__m256>(__m256i A) { return _mm256_castsi256_ps(A); }
template<> FORCE_INLINE __m256  simd_cast<__m256>(__m256 A) { return A; }
template<> FORCE_INLINE __m256i simd_cast<__m256i>(int A) { return _mm256_set1_epi32(A); }
template<> FORCE_INLINE __m256i simd_cast<__m256i>(__m256 A) { return _mm256_castps_si256(A); }
template<> FORCE_INLINE __m256i simd_cast<__m256i>(__m256i A) { return A; }

#define MAKE_ACCESSOR(name, simd_type, base_type, is_const, elements) \
	FORCE_INLINE is_const base_type * name(is_const simd_type &a) { \
		union accessor { simd_type m_native; base_type m_array[elements]; }; \
		is_const accessor *acs = reinterpret_cast<is_const accessor*>(&a); \
		return acs->m_array; \
	}

MAKE_ACCESSOR(simd_f32, __m128, float, , 4)
MAKE_ACCESSOR(simd_f32, __m128, float, const, 4)
MAKE_ACCESSOR(simd_i32, __m128i, int, , 4)
MAKE_ACCESSOR(simd_i32, __m128i, int, const, 4)

MAKE_ACCESSOR(simd_f32, __m256, float, , 8)
MAKE_ACCESSOR(simd_f32, __m256, float, const, 8)
MAKE_ACCESSOR(simd_i32, __m256i, int, , 8)
MAKE_ACCESSOR(simd_i32, __m256i, int, const, 8)

/////////////////////////////////////////////////////////////////////////////////////////////////////////////////////////////////////////////////
// Specialized AVX input assembly function for general vertex gather 
/////////////////////////////////////////////////////////////////////////////////////////////////////////////////////////////////////////////////

typedef MaskedOcclusionCulling::VertexLayout VertexLayout;

static FORCE_INLINE void GatherVertices(__m256 *vtxX, __m256 *vtxY, __m256 *vtxW, const float *inVtx, const unsigned int *inTrisPtr, int numLanes, const VertexLayout &vtxLayout)
{
	assert(numLanes >= 1);

	const __m256i SIMD_TRI_IDX_OFFSET = _mm256_setr_epi32(0, 3, 6, 9, 12, 15, 18, 21);
	static const __m256i SIMD_LANE_MASK[9] = {
		_mm256_setr_epi32( 0,  0,  0,  0,  0,  0,  0,  0),
		_mm256_setr_epi32(~0,  0,  0,  0,  0,  0,  0,  0),
		_mm256_setr_epi32(~0, ~0,  0,  0,  0,  0,  0,  0),
		_mm256_setr_epi32(~0, ~0, ~0,  0,  0,  0,  0,  0),
		_mm256_setr_epi32(~0, ~0, ~0, ~0,  0,  0,  0,  0),
		_mm256_setr_epi32(~0, ~0, ~0, ~0, ~0,  0,  0,  0),
		_mm256_setr_epi32(~0, ~0, ~0, ~0, ~0, ~0,  0,  0),
		_mm256_setr_epi32(~0, ~0, ~0, ~0, ~0, ~0, ~0,  0),
		_mm256_setr_epi32(~0, ~0, ~0, ~0, ~0, ~0, ~0, ~0)
	};

	// Compute per-lane index list offset that guards against out of bounds memory accesses
	__m256i safeTriIdxOffset = _mm256_and_si256(SIMD_TRI_IDX_OFFSET, SIMD_LANE_MASK[numLanes]);

	// Fetch triangle indices. 
	__m256i vtxIdx[3];
	vtxIdx[0] = _mmw_mullo_epi32(_mm256_i32gather_epi32((const int*)inTrisPtr + 0, safeTriIdxOffset, 4), _mmw_set1_epi32(vtxLayout.mStride));
	vtxIdx[1] = _mmw_mullo_epi32(_mm256_i32gather_epi32((const int*)inTrisPtr + 1, safeTriIdxOffset, 4), _mmw_set1_epi32(vtxLayout.mStride));
	vtxIdx[2] = _mmw_mullo_epi32(_mm256_i32gather_epi32((const int*)inTrisPtr + 2, safeTriIdxOffset, 4), _mmw_set1_epi32(vtxLayout.mStride));

	char *vPtr = (char *)inVtx;

	// Fetch triangle vertices
	for (int i = 0; i < 3; i++)
	{
		vtxX[i] = _mm256_i32gather_ps((float *)vPtr, vtxIdx[i], 1);
		vtxY[i] = _mm256_i32gather_ps((float *)(vPtr + vtxLayout.mOffsetY), vtxIdx[i], 1);
		vtxW[i] = _mm256_i32gather_ps((float *)(vPtr + vtxLayout.mOffsetW), vtxIdx[i], 1);
	}
}

namespace MaskedOcclusionCullingAVX2
{
	static MaskedOcclusionCulling::Implementation gInstructionSet = MaskedOcclusionCulling::AVX2;

	/////////////////////////////////////////////////////////////////////////////////////////////////////////////////////////////////////////////////
	// Include common algorithm implementation (general, SIMD independent code)
	/////////////////////////////////////////////////////////////////////////////////////////////////////////////////////////////////////////////////

	#include "MaskedOcclusionCullingCommon.inl"

	/////////////////////////////////////////////////////////////////////////////////////////////////////////////////////////////////////////////////
	// Utility function to create a new object using the allocator callbacks
	/////////////////////////////////////////////////////////////////////////////////////////////////////////////////////////////////////////////////
	
	typedef MaskedOcclusionCulling::pfnAlignedAlloc            pfnAlignedAlloc;
	typedef MaskedOcclusionCulling::pfnAlignedFree             pfnAlignedFree;

	MaskedOcclusionCulling *CreateMaskedOcclusionCulling(pfnAlignedAlloc memAlloc, pfnAlignedFree memFree)
	{
		MaskedOcclusionCullingPrivate *object = (MaskedOcclusionCullingPrivate *)memAlloc(32, sizeof(MaskedOcclusionCullingPrivate));
		new (object) MaskedOcclusionCullingPrivate(memAlloc, memFree);
		return object;
	}
};

#else

namespace MaskedOcclusionCullingAVX2
{
	typedef MaskedOcclusionCulling::pfnAlignedAlloc            pfnAlignedAlloc;
	typedef MaskedOcclusionCulling::pfnAlignedFree             pfnAlignedFree;

	MaskedOcclusionCulling *CreateMaskedOcclusionCulling(pfnAlignedAlloc memAlloc, pfnAlignedFree memFree)
	{
		return nullptr;
	}
};

#endif<|MERGE_RESOLUTION|>--- conflicted
+++ resolved
@@ -1,19 +1,3 @@
-<<<<<<< HEAD
-/*
- * Copyright 2017 Intel Corporation
- *
- * Licensed under the Apache License, Version 2.0 (the "License");
- * you may not use this file except in compliance with the License.
- * You may obtain a copy of the License at
- *
- * http ://www.apache.org/licenses/LICENSE-2.0
- *
- * Unless required by applicable law or agreed to in writing, software
- * distributed under the License is distributed on an "AS IS" BASIS,
- * WITHOUT WARRANTIES OR CONDITIONS OF ANY KIND, either express or implied.
- * See the License for the specific language governing permissions and limitations under the License.
- */
-=======
 ////////////////////////////////////////////////////////////////////////////////
 // Copyright 2017 Intel Corporation
 //
@@ -29,9 +13,6 @@
 // License for the specific language governing permissions and limitations
 // under the License.
 ////////////////////////////////////////////////////////////////////////////////
-
-#include <new.h>
->>>>>>> 8f05f6bd
 #include <string.h>
 #include <assert.h>
 #include <float.h>
@@ -43,38 +24,15 @@
 	#error Older versions than visual studio 2015 not supported due to compiler bug(s)
 #endif
 
-<<<<<<< HEAD
 #if !defined(__MICROSOFT_COMPILER) || _MSC_VER >= 1900
-=======
-#if defined(__INTEL_COMPILER) || _MSC_VER >= 1900	// Make sure compiler features AVX2 intrinsics	
-
-/////////////////////////////////////////////////////////////////////////////////////////////////////////////////////////////////////////////////
-// Compiler specific functions: currently only MSC and Intel compiler should work.
-/////////////////////////////////////////////////////////////////////////////////////////////////////////////////////////////////////////////////
-
-#ifdef _MSC_VER
-
-	#include <intrin.h>
-
-	#define FORCE_INLINE __forceinline
-
-	static FORCE_INLINE unsigned long find_clear_lsb(unsigned int *mask)
-	{
-		unsigned long idx;
-		_BitScanForward(&idx, *mask);
-		*mask &= *mask - 1;
-		return idx;
-	}
-
-	// For performance reasons, the MaskedOcclusionCullingAVX2.cpp file should be compiled with VEX encoding for SSE instructions (to avoid 
-	// AVX-SSE transition penalties, see https://software.intel.com/en-us/articles/avoiding-avx-sse-transition-penalties). However, the SSE
-	// version in MaskedOcclusionCulling.cpp _must_ be compiled without VEX encoding to allow backwards compatibility. Best practice is to 
-	// use lowest supported target platform (e.g. /arch:SSE2) as project default, and elevate only the MaskedOcclusionCullingAVX2.cpp file.
-	#ifndef __AVX2__
-		#error For best performance, MaskedOcclusionCullingAVX2.cpp should be compiled with /arch:AVX2
-	#endif
+
+// For performance reasons, the MaskedOcclusionCullingAVX2.cpp file should be compiled with VEX encoding for SSE instructions (to avoid 
+// AVX-SSE transition penalties, see https://software.intel.com/en-us/articles/avoiding-avx-sse-transition-penalties). However, the SSE
+// version in MaskedOcclusionCulling.cpp _must_ be compiled without VEX encoding to allow backwards compatibility. Best practice is to 
+// use lowest supported target platform (e.g. /arch:SSE2) as project default, and elevate only the MaskedOcclusionCullingAVX*.cpp files.
+#ifndef __AVX2__
+	#error For best performance, MaskedOcclusionCullingAVX2.cpp should be compiled with /arch:AVX2
 #endif
->>>>>>> 8f05f6bd
 
 /////////////////////////////////////////////////////////////////////////////////////////////////////////////////////////////////////////////////
 // AVX specific defines and constants
